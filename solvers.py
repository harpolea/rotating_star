from abc import ABCMeta, abstractmethod
import numpy as np
from scipy.special import lpmv, factorial, eval_legendre


class Solver(metaclass=ABCMeta):

    def __init__(self, star):
        self.star = star
        self.initialized = False

    @abstractmethod
    def initialize_solver(self, parameters):
        pass

    @abstractmethod
    def solve(self, max_steps=100, delta=1e-3):
        pass

    @abstractmethod
    def calc_mass(self):
        pass

    @abstractmethod
    def calc_gravitational_energy(self):
        pass


class SCF(Solver):

    def initialize_solver(self, parameters):
        pass

    def step(self):
        """ Implements 2d self-consistent field algorithm """
        lmax = 32

        star = self.star

        K, N = star.mesh_size
        mu = star.mu_coords
        r = star.r_coords

        def D1(k, n):
            return 1 / 6 * np.sum((mu[2::2] - mu[:-2:2]) *
                                  (eval_legendre(2 * n, mu[:-2:2]) * star.rho[:-2:2, k] +
                                   4 * eval_legendre(2 * n, mu[1:-1:2]) * star.rho[1:-1:2, k] +
                                   eval_legendre(2 * n, mu[2::2]) * star.rho[2::2, k]))

        def D2(n, j):
            sum = 0

            def fl(r_dash, r, l=2 * n):
                if r_dash < r:
                    return r_dash**(l + 2) / r**(l + 1)
                else:
                    return r**l / r_dash**(l - 1)

            for k in range(0, N - 2, 2):
                sum += (r[k + 2] - r[k]) * (fl(r[k], r[j]) * D1(k, n) +
                                            4 * fl(r[k + 1], r[j]) * D1(k + 1, n) +
                                            fl(r[k + 2], r[j]) * D1(k + 2, n))

            return sum / 6

        def calc_Phi(i, j):
            Phi = 0

            for n in range(lmax + 1):
                Phi -= 4 * np.pi * D2(n, j) * eval_legendre(2 * n, mu[i])

            return Phi

        # calculate Phi across grid
        for n in range(N):
            for k in range(K):
                star.Phi[k, n] = calc_Phi(k, n)

        # print(f'Phi = {star.Phi[0,:]}')

        # update the enthalpy

        Omega2 = star.eos.Omega2(star.Phi, star.Psi)
        C = star.eos.C(star.Phi, star.Psi)

        H = C - star.Phi - Omega2 * star.Psi

        # use new enthalpy and Phi to calculate the density

        star.rho = star.eos.rho_from_h(H)
        star.rho /= np.max(star.rho)

        # print(f"rho = {np.average(star.rho, axis=0)}")

        # calculate the errors

        H_err = np.max(np.abs(H - star.H)) / np.max(np.abs(H))

        if np.max(Omega2) == 0:
            if np.abs(Omega2 - star.Omega2) == 0:
                Omega2_err = 0
            else:
                Omega2_err = 1
        else:
            Omega2_err = np.abs(Omega2 - star.Omega2) / np.abs(Omega2)

        if np.max(star.C) == 0:
            if np.abs(C - star.C) == 0:
                C_err = 0
            else:
                C_err = 1
        else:
            C_err = np.abs(C - star.C) / np.abs(star.C)

        # set variables to new values

        star.H = H
        star.Omega2 = Omega2
        star.C = C
        print(
            f"Errors: H_err = {H_err}, Omega2_err = {Omega2_err}, C_err = {C_err}")

        return H_err, Omega2_err, C_err

    def solve(self, max_steps=100, delta=1e-4):
        """
        Iterate single step until errors in enthalpy, spin rate and C are small
        """
        for i in range(max_steps):
            print(f"Step {i}")
            H_err, Omega2_err, C_err = self.step()

            if H_err < delta and Omega2_err < delta and C_err < delta:
                print("Solution found!")
                break

    def calc_mass(self):
        """ Integrate over star to get the total mass """

        star = self.star

        K, N = star.mesh_size
        mu = star.mu_coords
        r = star.r_coords

        def Q1(j):
            return np.sum((mu[2::2] - mu[:-2:2]) *
                          (star.rho[:-2:2, j] +
                           4 * star.rho[1:-1:2, j] +
                           star.rho[2::2, j]))

        mass = 0

        for j in range(0, N - 2, 2):
            mass += (r[j + 2] - r[j]) * (r[j]**2 * Q1(j) +
                                         4 * r[j + 1]**2 * Q1(j + 1) +
                                         r[j + 2]**2 * Q1(j + 2))

        return 2 / 3 * np.pi * mass

    def calc_gravitational_energy(self):
        """ Integrate over star to get the total gravitational energy """

        star = self.star

        K, N = star.mesh_size
        mu = star.mu_coords
        r = star.r_coords

        def S1(j):
            return np.sum((mu[2::2] - mu[:-2:2]) * (star.rho[:-2:2, j] * star.Phi[:-2:2, j] +
                                                    4 * star.rho[1:-1:2, j] * star.Phi[1:-1:2, j] +
                                                    star.rho[2::2, j] * star.Phi[2::2, j]))

        W = 0

        for j in range(0, N - 2, 2):
            W += (r[j + 2] - r[j]) * (r[j]**2 * S1(j) +
                                      4 * r[j + 1]**2 * S1(j + 1) +
                                      r[j + 2]**2 * S1(j + 2))

        return -1 / 3 * np.pi * W


class Newton(Solver):
    """ Implements the Newton solver of Aksenov and Blinnikov """

    def initialize_solver(self, parameters):
        self.initialized = True

        self.rho0 = parameters['rho0']

        self.Chi = self.star.rotation_law.Chi(self.star.omegabar)
        Phi = self.star.Phi
        r2d = np.zeros(self.star.mesh_size)
        r2d[:, :] = self.star.r_coords[np.newaxis, :]

        Phi[r2d < 1] = -1.5
        Phi[r2d == 1] = -1
        Phi[r2d > 1] = -0.5

        H = self.H_from_Phi(Phi)

        self.star.H = H  # self.star.eos.h_from_rho(self.star.rho)

        self.star.rho = self.star.eos.rho_from_h(H)
        self.star.rho *= self.rho0 / self.star.rho[0, 0]

        print(f"rho = {self.star.rho[0,:]}")
        print(f"H = {H[0,:]}")

    def H_from_Phi(self, Phi):
        if not self.initialized:
            raise Exception("solver not initialized")
        A = self.star.eos.A
        B = self.star.eos.B
        Chi = self.Chi

        C_Psi = (Phi[B] - Phi[A]) / (Chi[A] - Chi[B])

        Psi = C_Psi * Chi

        C = 0.5 * (Phi[A] + Phi[B] + Psi[A] + Psi[B])

        # C = Phi[A] + Psi[A]

        return C - Phi - Psi

    def step(self):
        if not self.initialized:
            raise Exception("solver not initialized")

        A = self.star.eos.A
        B = self.star.eos.B

        mesh_size = self.star.mesh_size

        Phi = self.star.Phi
        Phi0 = Phi[0, 0]

        Chi = self.Chi
        Chi0 = Chi[0, 0]
        H = self.star.H  # _from_Phi(Phi)
        # H[A] = 0
        # H[B] = 0
        H0 = H[0, 0]

        rho = self.star.rho  # eos.rho_from_h(H)
        # rho[rho < 0] = 0
        # rho /= np.max(rho[0,0])

        rho0 = self.rho0  # rho[0, 0]  # rho[0, 0]
        # H0 = self.star.eos.h_from_rho(rho0)

        C_Psi = (Phi[B] - Phi[A]) / (Chi[A] - Chi[B])

        Psi = C_Psi * Chi
        Psi0 = Psi[0, 0]

        C = 0.5 * (Phi[A] + Phi[B] + Psi[A] + Psi[B])

        # C = Phi[A] + Psi[A]  # - (Phi0 + Psi0) * H[A] / H0) / (1 - H[A] / H0)

        _B = C - Phi - Psi
        B0 = _B[0, 0]
        # rho = self.star.eos.rho_from_h(H) / self.rho0 * \
        #     (H0 / (C - Phi0 - Psi0) * (C - Phi - Psi))

        # print(f"B0 = {B0}, Phi0 = {Phi0}, Psi0 = {Psi[0,0]}, C = {C}")
        # print(f"B = {_B}")

        rho_H_dash = self.star.eos.rho_H_dash(H)

        gPhi = 4 * np.pi * self.star.G * rho_H_dash * H0 / B0

        gA = - gPhi * ((Chi[A] - Chi) / (Chi[A] - Chi[B]) -
                       _B / B0 * (Chi[A] - Chi0) / (Chi[A] - Chi[B]))

        gB = - gPhi * ((Chi - Chi[B]) / (Chi[A] - Chi[B]) -
                       _B / B0 * (Chi0 - Chi[B]) / (Chi[A] - Chi[B]))

        g0 = - gPhi * _B / B0

        R = (4 * np.pi * self.star.G * rho + gA *
             Phi[A] + gB * Phi[B] + g0 * Phi0 + gPhi * Phi).flatten()

        r = self.star.r_coords
        th = self.star.theta_coords

        dr = r[1] - r[0]
        dth = th[1] - th[0]

        # calculate LHS matrix operator
        nx = mesh_size[0] * mesh_size[1]
        M = np.zeros((nx, nx))

        # del^2_r
<<<<<<< HEAD
        for j in range(self.star.mesh_size[0]):
            for i in range(1, self.star.mesh_size[1] - 1):
                ix = j * self.star.mesh_size[1] + i
=======
        for j in range(mesh_size[0]):
            for i in range(1, mesh_size[1] - 1):
                ix = j * mesh_size[1] + i
>>>>>>> 27646a59
                M[ix, ix - 1] += 1 / (dr**2 * r[i]**2) * \
                    0.5 * (r[i]**2 + r[i - 1]**2)
                M[ix, ix] -= 1 / (dr**2 * r[i]**2) * 0.5 * \
                    (2 * r[i]**2 + r[i - 1]**2 + r[i + 1]**2)
                M[ix, ix + 1] += 1 / (dr**2 * r[i]**2) * \
                    0.5 * (r[i]**2 + r[i + 1]**2)

        # del^2_theta
        for j in range(1, mesh_size[0] - 1):
            for i in range(1, mesh_size[1]):
                ix = j * mesh_size[1] + i
                jm = (j - 1) * mesh_size[1] + i
                jp = (j + 1) * mesh_size[1] + i

                M[ix, jm] += 1 / (r[i]**2 * np.sin(th[j]) * dth**2) * \
                    0.5 * (np.sin(th[j]) + np.sin(th[j - 1]))
                M[ix, ix] -= 1 / (r[i]**2 * np.sin(th[j]) * dth**2) * 0.5 * \
                    (2 * np.sin(th[j]) + np.sin(th[j - 1]) + np.sin(th[j + 1]))
                M[ix, jp] += 1 / (r[i]**2 * np.sin(th[j]) * dth**2) * \
                    0.5 * (np.sin(th[j]) + np.sin(th[j + 1]))

        # do boundaries

        # r = 0
        for j in range(mesh_size[0]):
            ix = j * mesh_size[1]

            for k in range(mesh_size[0]):
                kx = k * mesh_size[1] + 1

                c = 6 / dr**2 * (np.cos(max(0, dth * (k - 0.5))) -
                                 np.cos(min(0.5 * np.pi, dth * (k + 0.5))))
                M[ix, kx] += c
                M[ix, ix] -= c

        # upper r boundary
        for j in range(mesh_size[0]):
            # NOTE: DO NOT include this or the computer will restart itself
            # use first order accurate backwards second derivative
<<<<<<< HEAD

            ix = j * self.star.mesh_size[1] + self.star.mesh_size[1] - 1
            M[ix, ix - 2] += 1 / (r[i-1]**2 * dr**2)* \
                0.5 * (r[i-2]**2 + r[i - 1]**2)
            M[ix, ix - 1] -= 1 / (r[i-1]**2 * dr**2)* 0.5 * \
                (2 * r[i-1]**2 + r[i]**2 + r[i -2]**2)
            M[ix, ix] += 1 / (r[i-1]**2 * dr**2) * \
                0.5 * (r[i]**2 + r[i - 1]**2)

        for i in range(1, self.star.mesh_size[1]):
            # theta = 0
            ix = i
            jp = self.star.mesh_size[1] + i
=======
            i = mesh_size[1] - 1
            ix = j * mesh_size[1] + mesh_size[1] - 1
            M[ix, ix - 2] += 1 / (r[i]**2 * dr**2) * \
                0.5 * (r[i - 2]**2 + r[i - 1]**2)
            M[ix, ix - 1] -= 1 / (r[i]**2 * dr**2) * \
                0.5 * (r[i]**2 + 2 * r[i - 1]**2 + r[i - 2]**2)
            M[ix, ix] += 1 / (r[i]**2 * dr**2) * \
                0.5 * (r[i]**2 + r[i - 1]**2)

            #
            # M[ix, ix - 1] += 2 / (r[i]**2 * dr**2)* \
            #     0.5 * (r[i]**2 + r[i - 1]**2)
            # M[ix, ix] -= 2 / (r[i]**2 * dr**2)* \
            #     0.5 * (r[i]**2 + r[i - 1]**2)

        for i in range(1, mesh_size[1]):
            # theta = 0
            ix = i
            jp = mesh_size[1] + i
>>>>>>> 27646a59
            M[ix, ix] -= 4 / (r[i]**2 * dth**2)
            M[ix, jp] += 4 / (r[i]**2 * dth**2)

            # theta = pi/2
            ix = (mesh_size[0] - 1) * mesh_size[1] + i
            jm = (mesh_size[0] - 2) * mesh_size[1] + i
            M[ix, jm] += 2 / (r[i]**2 * dth**2)
            M[ix, ix] -= 2 / (r[i]**2 * dth**2)

        # add on other stuff

        # add on g's
        M[:, :] += np.diag(gPhi.flatten())

        A_idx = A[0] * mesh_size[1] + A[1]
        B_idx = B[0] * mesh_size[1] + B[1]

        M[:, A_idx] += gA.flatten()
        M[:, B_idx] += gB.flatten()

        # for j in range(mesh_size[0]):
        #     ix = j * mesh_size[1]

        M[:, 0] += g0.flatten() #/ mesh_size[0]

        Phi = np.linalg.solve(M, R).reshape(mesh_size)

        # check solution?
        # err = np.matmul(M, Phi.flatten()) - R
        # print(f"err = {err[100:105]}")

        # print(f"Phi = {Phi[:,0]}")

        H = self.H_from_Phi(Phi)

        rho = self.star.eos.rho_from_h(H)
<<<<<<< HEAD
        rho /= np.max(rho[0,0])
        # rho[rho < 0] = 0
=======
        rho[rho < 0] = 0
        rho /= rho[0, 0]  # np.max(rho[:,min(A[1], B[1])])
>>>>>>> 27646a59

        H = self.star.eos.h_from_rho(rho)

        Phi /= rho[0,0]**(1/self.star.eos.N)

        # rho = self.star.eos.rho_from_h(H) \
        #     / self.rho0 * (H0 / (C - Phi0 - Psi0) * (C - Phi - Psi))

        C_Psi = (Phi[B] - Phi[A]) / (Chi[A] - Chi[B])

        Psi = C_Psi * Chi

        C = 0.5 * (Phi[A] + Phi[B] + Psi[A] + Psi[B])
        # C = (Phi[A] + Psi[A])

        # print(f"rho = {rho[0,:]}")

        idx = max(A[1], B[1])

        H_err = np.max(np.abs(H[:,:idx] - self.star.H[:,:idx])) / np.max(np.abs(H[:,:idx]))

        Phi_err = np.max(np.abs(Phi[:,:idx] - self.star.Phi[:,:idx])) / np.max(np.abs(Phi[:,:idx]))

        rho_err = np.max(np.abs(rho[:,:idx] - self.star.rho[:,:idx])) / np.max(np.abs(rho[:,:idx]))

        C_err = np.abs(C - self.star.C) / np.abs(C)

        # set variables to new values

        self.star.H = H
        self.star.Phi = Phi
        self.star.rho = rho
        self.star.C = C

        print(
            f"\tErrors: H_err = {H_err}, C_err = {C_err}, rho_err = {rho_err}")

        return C_err, C_err

    def solve(self, max_steps=100, delta=1e-3):
        if not self.initialized:
            raise Exception("solver not initialized")

        for i in range(max_steps):
            print(f"Step {i}")
            H_err, C_err = self.step()

            if H_err < delta and C_err < delta:
                print("Solution found!")
                break

        if i == max_steps - 1:
            print("No solution found :( Solve terminated as max_steps reached")

    def calc_mass(self):
        if not self.initialized:
            raise Exception("solver not initialized")

        raise NotImplementedError(
            "calc_mass not implemented for Newton solver")

    def calc_gravitational_energy(self):
        if not self.initialized:
            raise Exception("solver not initialized")

        raise NotImplementedError(
            "calc_gravitational_energy not implemented for Newton solver")


class SCF3(Solver):

    def initialize_solver(self, parameters):
        pass

    def step(self):
        """ Implements 3d self-consistent field algorithm. This does not currently work. """
        lmax = 32

        star = self.star

        M, K, N = star.mesh_size
        ph = star.phi_coords
        mu = star.mu_coords
        r = star.r_coords

        def D1(t, s, m):
            return 1 / 3 * np.sum((ph[2::2] - ph[:-2:2]) *
                                  (np.cos(m * ph[:-2:2] * star.rho[:-2:2, t, s])
                                   + 4 * np.cos(m * ph[1:-1:2] * star.rho[1:-1:2, t, s]) +
                                   np.cos(m * ph[2::2] * star.rho[2::2, t, s])))

        def D2(s, l, m):
            sum = 0
            for t in range(0, K - 2, 2):
                sum += (mu[t + 2] - mu[t]) * (lpmv(m, l, mu[t]) * D1(t, s, m) +
                                              4 * lpmv(m, l, mu[t + 1]) * D1(t + 1, s, m) +
                                              lpmv(m, l, mu[t + 2]) * D1(t + 2, s, m))

            return sum / 3

        def D3(l, m, k):
            sum = 0

            def fl(r_dash, r):
                if r_dash < r:
                    return r_dash**(l + 2) / r**(l + 1)
                else:
                    return r**l / r_dash**(l - 1)

            for s in range(0, N - 2, 2):
                sum += (r[s + 2] - r[s]) * (fl(r[s], r[k]) * D2(s, l, m) +
                                            4 * fl(r[s + 1], r[k]) * D2(s + 1, l, m) +
                                            fl(r[s + 2], r[k]) * D2(s + 2, l, m))

            return sum / 6

        def calc_Phi(i, j, k):
            Phi = 0

            for l in range(lmax + 1):
                for m in range(min(l + 1, 2)):
                    if (m + l % 2 == 1):
                        continue
                    if m == 0:
                        eps = 1
                    else:
                        eps = 2
                    Phi -= eps / factorial(1 + m) * \
                        D3(l, m, k) * lpmv(m, l, mu[j]) * np.cos(m * ph[i])

            return Phi

        # calculate Phi across grid
        for n in range(N):
            for k in range(K):
                for m in range(M):
                    star.Phi[m, k, n] = calc_Phi(m, k, n)

        print(f'Phi = {star.Phi[0,0,:]}')

        # update the enthalpy

        Omega2 = star.eos.Omega2(star.Phi, star.Psi)
        C = star.eos.C(star.Phi, star.Psi)

        H = C - star.Phi - Omega2 * star.Psi

        # use new enthalpy and Phi to calculate the density

        star.rho = star.eos.rho_from_h(H)
        star.rho /= np.max(star.rho)

        print(f"rho = {np.average(star.rho[:,0,:], axis=0)}")

        # make sure density is always non-negative
        # star.rho[star.rho < 0] = 0

        print(f"rho = {np.average(star.rho[:,0,:], axis=0)}")

        # calculate the errors

        H_err = np.max(np.abs(H - star.H)) / np.max(np.abs(H))

        if np.max(Omega2) == 0:
            if np.abs(Omega2 - star.Omega2) == 0:
                Omega2_err = 0
            else:
                Omega2_err = 1
        else:
            Omega2_err = np.abs(Omega2 - star.Omega2) / np.abs(Omega2)

        if np.max(star.C) == 0:
            if np.abs(C - star.C) == 0:
                C_err = 0
            else:
                C_err = 1
        else:
            C_err = np.abs(C - star.C) / np.abs(star.C)

        # set variables to new values

        star.H = H
        star.Omega2 = Omega2
        star.C = C
        print(
            f"Errors: H_err = {H_err}, Omega2_err = {Omega2_err}, C_err = {C_err}")

        return H_err, Omega2_err, C_err

    def solve(self, max_steps=100, delta=1e-3):
        """
        Iterate single step until errors in enthalpy, spin rate and C are small
        """

        H_err = 1
        Omega2_err = 1
        C_err = 1

        for i in range(max_steps):
            print(f"Step {i}")
            H_err, Omega2_err, C_err = self.step()

            if H_err < delta and Omega2_err < delta and C_err < delta:
                print("Solution found!")
                break

    def calc_mass(self):
        """ Integrate over star to get the total mass """

        star = self.star

        M, K, N = star.mesh_size
        ph = star.phi_coords
        mu = star.mu_coords
        r = star.r_coords

        def Q1(j, k):
            sum = 0

            for i in range(0, M - 2, 2):
                sum += (1 / 6) * (ph[i + 2] - ph[i]) * (star.rho[i, j, k] +
                                                        4 *
                                                        star.rho[i + 1, j, k]
                                                        + star.rho[i + 2, j, k])

            return 2 * sum

        def Q2(k):
            sum = 0

            for j in range(0, K - 2, 2):
                sum += (1 / 6) * (mu[j + 2] - mu[j]) * \
                    (Q1(j, k) + 4 * Q1(j + 1, k) + Q1(j + 2, k))

            return 2 * sum

        mass = 0

        for k in range(0, N - 2, 2):
            mass += (1 / 6) * (r[k + 2] - r[k]) * (r[k]**2 * Q2(k) +
                                                   4 * r[k + 1]**2 * Q2(k + 1) +
                                                   r[k + 2]**2 * Q2(k + 2))

        return mass

    def calc_gravitational_energy(self):
        """ Integrate over star to get the total gravitational energy """

        star = self.star

        M, K, N = star.mesh_size
        ph = star.phi_coords
        mu = star.mu_coords
        r = star.r_coords

        def S1(j, k):
            sum = 0

            for i in range(0, M - 2, 2):
                sum += (1 / 6) * (ph[i + 2] - ph[i]) * (star.rho[i, j, k] * star.Phi[i, j, k] + 4 *
                                                        star.rho[i + 1, j, k] * star.Phi[i + 1, j, k] +
                                                        star.rho[i + 2, j, k] * star.Phi[i + 2, j, k])
            return 2 * sum

        def S2(k):
            sum = 0

            for j in range(0, K - 2, 2):
                sum += (1 / 6) * (mu[j + 2] - mu[j]) * \
                    (S1(j, k) + 4 * S1(j + 1, k) + S1(j + 2, k))

            return 2 * sum

        W = 0

        for k in range(0, N - 2, 2):
            W -= 0.5 * (1 / 6) * (r[k + 2] - r[k]) * (r[k]**2 * S2(k) +
                                                      4 * r[k + 1]**2 * S2(k + 1) +
                                                      r[k + 2]**2 * S2(k + 2))

        return W<|MERGE_RESOLUTION|>--- conflicted
+++ resolved
@@ -295,15 +295,9 @@
         M = np.zeros((nx, nx))
 
         # del^2_r
-<<<<<<< HEAD
-        for j in range(self.star.mesh_size[0]):
-            for i in range(1, self.star.mesh_size[1] - 1):
-                ix = j * self.star.mesh_size[1] + i
-=======
         for j in range(mesh_size[0]):
             for i in range(1, mesh_size[1] - 1):
                 ix = j * mesh_size[1] + i
->>>>>>> 27646a59
                 M[ix, ix - 1] += 1 / (dr**2 * r[i]**2) * \
                     0.5 * (r[i]**2 + r[i - 1]**2)
                 M[ix, ix] -= 1 / (dr**2 * r[i]**2) * 0.5 * \
@@ -343,21 +337,6 @@
         for j in range(mesh_size[0]):
             # NOTE: DO NOT include this or the computer will restart itself
             # use first order accurate backwards second derivative
-<<<<<<< HEAD
-
-            ix = j * self.star.mesh_size[1] + self.star.mesh_size[1] - 1
-            M[ix, ix - 2] += 1 / (r[i-1]**2 * dr**2)* \
-                0.5 * (r[i-2]**2 + r[i - 1]**2)
-            M[ix, ix - 1] -= 1 / (r[i-1]**2 * dr**2)* 0.5 * \
-                (2 * r[i-1]**2 + r[i]**2 + r[i -2]**2)
-            M[ix, ix] += 1 / (r[i-1]**2 * dr**2) * \
-                0.5 * (r[i]**2 + r[i - 1]**2)
-
-        for i in range(1, self.star.mesh_size[1]):
-            # theta = 0
-            ix = i
-            jp = self.star.mesh_size[1] + i
-=======
             i = mesh_size[1] - 1
             ix = j * mesh_size[1] + mesh_size[1] - 1
             M[ix, ix - 2] += 1 / (r[i]**2 * dr**2) * \
@@ -367,17 +346,10 @@
             M[ix, ix] += 1 / (r[i]**2 * dr**2) * \
                 0.5 * (r[i]**2 + r[i - 1]**2)
 
-            #
-            # M[ix, ix - 1] += 2 / (r[i]**2 * dr**2)* \
-            #     0.5 * (r[i]**2 + r[i - 1]**2)
-            # M[ix, ix] -= 2 / (r[i]**2 * dr**2)* \
-            #     0.5 * (r[i]**2 + r[i - 1]**2)
-
         for i in range(1, mesh_size[1]):
             # theta = 0
             ix = i
             jp = mesh_size[1] + i
->>>>>>> 27646a59
             M[ix, ix] -= 4 / (r[i]**2 * dth**2)
             M[ix, jp] += 4 / (r[i]**2 * dth**2)
 
@@ -414,13 +386,8 @@
         H = self.H_from_Phi(Phi)
 
         rho = self.star.eos.rho_from_h(H)
-<<<<<<< HEAD
-        rho /= np.max(rho[0,0])
-        # rho[rho < 0] = 0
-=======
         rho[rho < 0] = 0
         rho /= rho[0, 0]  # np.max(rho[:,min(A[1], B[1])])
->>>>>>> 27646a59
 
         H = self.star.eos.h_from_rho(rho)
 
